using System.Text.RegularExpressions;
using Esprima;
using Esprima.Ast;
using Esprima.Utils;
using Jint.Native.Object;
using Jint.Runtime;
using Jint.Runtime.Descriptors;
using Jint.Runtime.Environments;
using Jint.Runtime.Interpreter;
using Jint.Runtime.Interpreter.Expressions;
using Environment = Jint.Runtime.Environments.Environment;

namespace Jint.Native.Function;

internal sealed class ClassDefinition
{
    private static readonly MethodDefinition _superConstructor;
    internal static CallExpression _defaultSuperCall;

    internal static readonly MethodDefinition _emptyConstructor;

    internal readonly string? _className;
    private readonly string _classSource;
    private readonly Expression? _superClass;
    private readonly ClassBody _body;

    static ClassDefinition()
    {
        // generate missing constructor AST only once
        static MethodDefinition CreateConstructorMethodDefinition(string source)
        {
            var script = new JavaScriptParser().ParseScript(source);
            var classDeclaration = (ClassDeclaration) script.Body[0];
            return (MethodDefinition) classDeclaration.Body.Body[0];
        }

        _superConstructor = CreateConstructorMethodDefinition("class temp { constructor(...args) { super(...args); } }");
        _defaultSuperCall = (CallExpression) ((ExpressionStatement) _superConstructor.Value.Body.Body[0]).Expression;
        _emptyConstructor = CreateConstructorMethodDefinition("class temp { constructor() {} }");
    }

    public ClassDefinition(
        string? className,
        string classSource,
        Expression? superClass,
        ClassBody body)
    {
        _className = className;
        _classSource = classSource;
        _superClass = superClass;
        _body = body;
    }

    /// <summary>
    /// https://tc39.es/ecma262/#sec-runtime-semantics-classdefinitionevaluation
    /// </summary>
    public JsValue BuildConstructor(EvaluationContext context, Environment env)
    {
        // A class definition is always strict mode code.
        using var _ = new StrictModeScope(true, true);

        var engine = context.Engine;
        var classEnv = JintEnvironment.NewDeclarativeEnvironment(engine, env);

        if (_className is not null)
        {
            classEnv.CreateImmutableBinding(_className, true);
        }

        var outerPrivateEnvironment = engine.ExecutionContext.PrivateEnvironment;
        var classPrivateEnvironment = JintEnvironment.NewPrivateEnvironment(engine, outerPrivateEnvironment);

        ObjectInstance? protoParent = null;
        ObjectInstance? constructorParent = null;
        if (_superClass is null)
        {
            protoParent = engine.Realm.Intrinsics.Object.PrototypeObject;
            constructorParent = engine.Realm.Intrinsics.Function.PrototypeObject;
        }
        else
        {
            engine.UpdateLexicalEnvironment(classEnv);
            var superclass = JintExpression.Build(_superClass).GetValue(context);
            engine.UpdateLexicalEnvironment(env);

            if (superclass.IsNull())
            {
                protoParent = null;
                constructorParent = engine.Realm.Intrinsics.Function.PrototypeObject;
            }
            else if (!superclass.IsConstructor)
            {
                ExceptionHelper.ThrowTypeError(engine.Realm, "super class is not a constructor");
            }
            else
            {
                var temp = superclass.Get(CommonProperties.Prototype);
                if (temp is ObjectInstance protoParentObject)
                {
                    protoParent = protoParentObject;
                }
                else if (temp.IsNull())
                {
                    // OK
                }
                else
                {
                    ExceptionHelper.ThrowTypeError(engine.Realm, "cannot resolve super class prototype chain");
                    return default;
                }

                constructorParent = (ObjectInstance) superclass;
            }
        }

        ObjectInstance proto = new JsObject(engine) { _prototype = protoParent };

        var privateBoundIdentifiers = new HashSet<PrivateIdentifier>(PrivateIdentifierNameComparer._instance);
        MethodDefinition? constructor = null;
        ref readonly var elements = ref _body.Body;
        var classBody = elements;
        for (var i = 0; i < classBody.Count; ++i)
        {
            var element = classBody[i];
            if (element is MethodDefinition { Kind: PropertyKind.Constructor } c)
            {
                constructor = c;
            }

            privateBoundIdentifiers.Clear();
            element.PrivateBoundIdentifiers(privateBoundIdentifiers);
            foreach (var name in privateBoundIdentifiers)
            {
                classPrivateEnvironment.Names.Add(name, new PrivateName(name));
            }
        }

        constructor ??= _superClass != null
            ? _superConstructor
            : _emptyConstructor;

        engine.UpdateLexicalEnvironment(classEnv);
        engine.UpdatePrivateEnvironment(classPrivateEnvironment);

        ScriptFunction F;
        try
        {
            var constructorInfo = constructor.DefineMethod(proto, constructorParent);
            F = constructorInfo.Closure;

            F.SetFunctionName(_className ?? "");
            F._sourceText = _classSource;

            F.MakeConstructor(writableProperty: false, proto);
            F._constructorKind = _superClass is null ? ConstructorKind.Base : ConstructorKind.Derived;
            F.MakeClassConstructor();
            proto.CreateMethodProperty(CommonProperties.Constructor, F);

            var instancePrivateMethods = new List<PrivateElement>();
            var staticPrivateMethods = new List<PrivateElement>();
            var instanceFields = new List<ClassFieldDefinition>();
            var staticElements = new List<object>();

            foreach (var e in elements)
            {
                if (e is MethodDefinition { Kind: PropertyKind.Constructor })
                {
                    continue;
                }

                var isStatic = e is MethodDefinition { Static: true } or AccessorProperty { Static: true } or PropertyDefinition { Static: true } or StaticBlock;

                var target = !isStatic ? proto : F;
                var element = ClassElementEvaluation(engine, target, e);
                if (element is PrivateElement privateElement)
                {
                    var container = !isStatic ? instancePrivateMethods : staticPrivateMethods;
                    var index = container.FindIndex(x => string.Equals(x.Key.Description, privateElement.Key.Description, StringComparison.Ordinal));
                    if (index != -1)
                    {
                        var pe = container[index];
                        var combined = privateElement.Get is null
                            ? new PrivateElement { Key = pe.Key, Kind = PrivateElementKind.Accessor, Get = pe.Get, Set = privateElement.Set }
                            : new PrivateElement { Key = pe.Key, Kind = PrivateElementKind.Accessor, Get = privateElement.Get, Set = pe.Set };

                        container[index] = combined;
                    }
                    else
                    {
                        container.Add(privateElement);
                    }
                }
                else if (element is ClassFieldDefinition classFieldDefinition)
                {
                    if (!isStatic)
                    {
                        instanceFields.Add(classFieldDefinition);
                    }
                    else
                    {
                        staticElements.Add(element);
                    }
                }
                else if (element is ClassStaticBlockDefinition)
                {
                    staticElements.Add(element);
                }
            }

            if (_className is not null)
            {
                classEnv.InitializeBinding(_className, F);
            }

            F._privateMethods = instancePrivateMethods;
            F._fields = instanceFields;

            for (var i = 0; i < staticPrivateMethods.Count; i++)
            {
                F.PrivateMethodOrAccessorAdd(staticPrivateMethods[i]);
            }

            for (var i = 0; i < staticElements.Count; i++)
            {
                var elementRecord = staticElements[i];
                if (elementRecord is ClassFieldDefinition classFieldDefinition)
                {
                    ObjectInstance.DefineField(F, classFieldDefinition);
                }
                else
                {
                    engine.Call(((ClassStaticBlockDefinition) elementRecord).BodyFunction, F);
                }
            }
        }
        finally
        {
            engine.UpdateLexicalEnvironment(env);
            engine.UpdatePrivateEnvironment(outerPrivateEnvironment);
        }

        return F;
    }

    /// <summary>
    /// https://tc39.es/ecma262/#sec-static-semantics-classelementevaluation
    /// </summary>
    private static object? ClassElementEvaluation(Engine engine, ObjectInstance target, ClassElement e)
    {
        return e switch
        {
            PropertyDefinition p => ClassFieldDefinitionEvaluation(engine, target, p),
            MethodDefinition m => MethodDefinitionEvaluation(engine, target, m, enumerable: false),
            StaticBlock s => ClassStaticBlockDefinitionEvaluation(engine, target, s),
            _ => null
        };
    }

    /// <summary>
    /// /https://tc39.es/ecma262/#sec-runtime-semantics-classfielddefinitionevaluation
    /// </summary>
    private static ClassFieldDefinition ClassFieldDefinitionEvaluation(Engine engine, ObjectInstance homeObject, PropertyDefinition fieldDefinition)
    {
        var name = fieldDefinition.GetKey(engine);

        ScriptFunction? initializer = null;
        if (fieldDefinition.Value is not null)
        {
            var intrinsics = engine.Realm.Intrinsics;
            var env = engine.ExecutionContext.LexicalEnvironment;
            var privateEnv = engine.ExecutionContext.PrivateEnvironment;

            var definition = new JintFunctionDefinition(new ClassFieldFunction(fieldDefinition.Value));
            initializer = intrinsics.Function.OrdinaryFunctionCreate(intrinsics.Function.PrototypeObject, definition, FunctionThisMode.Global, env, privateEnv);

            initializer.MakeMethod(homeObject);
            initializer._classFieldInitializerName = name;
        }

        return new ClassFieldDefinition { Name = name, Initializer = initializer };
    }

    private sealed class ClassFieldFunction : Node, IFunction
    {
        private readonly NodeList<Node> _nodeList;
        private readonly BlockStatement _statement;

        public ClassFieldFunction(Expression expression) : base(Nodes.ExpressionStatement)
        {
            var nodeList = NodeList.Create<Statement>(new [] { new ReturnStatement(expression) });
            _statement = new BlockStatement(nodeList);
        }

        protected override object Accept(AstVisitor visitor) => throw new NotImplementedException();

        public Identifier? Id => null;

        public ref readonly NodeList<Node> Params => ref _nodeList;

        public StatementListItem Body => _statement;
        public bool Generator => false;
        public bool Expression => false;
        public bool Strict => true;
        public bool Async => false;
    }

    /// <summary>
    /// https://tc39.es/ecma262/#sec-runtime-semantics-classstaticblockdefinitionevaluation
    /// </summary>
    private static ClassStaticBlockDefinition ClassStaticBlockDefinitionEvaluation(Engine engine, ObjectInstance homeObject, StaticBlock o)
    {
        var intrinsics = engine.Realm.Intrinsics;

        var definition = new JintFunctionDefinition(new ClassStaticBlockFunction(o));

        var lex = engine.ExecutionContext.LexicalEnvironment;
        var privateEnv = engine.ExecutionContext.PrivateEnvironment;

        var bodyFunction = intrinsics.Function.OrdinaryFunctionCreate(intrinsics.Function.PrototypeObject, definition, FunctionThisMode.Global, lex, privateEnv);

        bodyFunction.MakeMethod(homeObject);

        return new ClassStaticBlockDefinition { BodyFunction = bodyFunction };
    }

    private sealed class ClassStaticBlockFunction : Node, IFunction
    {
        private readonly BlockStatement _statement;
        private readonly NodeList<Node> _params;

        public ClassStaticBlockFunction(StaticBlock staticBlock) : base(Nodes.StaticBlock)
        {
            _statement = new BlockStatement(staticBlock.Body);
            _params = new NodeList<Node>();
        }

        protected override object Accept(AstVisitor visitor) => throw new NotImplementedException();

        public Identifier? Id => null;
        public ref readonly NodeList<Node> Params => ref _params;
        public StatementListItem Body => _statement;
        public bool Generator => false;
        public bool Expression => false;
        public bool Strict => false;
        public bool Async => false;
    }

    /// <summary>
    /// https://tc39.es/ecma262/#sec-runtime-semantics-methoddefinitionevaluation
    /// </summary>
    internal static PrivateElement? MethodDefinitionEvaluation<T>(
        Engine engine,
        ObjectInstance obj,
        T method,
        bool enumerable) where T : IProperty
    {
        var function = method.Value as IFunction;
        if (function is null)
        {
            ExceptionHelper.ThrowSyntaxError(obj.Engine.Realm);
        }

        if (method.Kind != PropertyKind.Get && method.Kind != PropertyKind.Set && !function.Generator)
        {
            var methodDef = method.DefineMethod(obj);
            methodDef.Closure.SetFunctionName(methodDef.Key);
<<<<<<< HEAD
            // TODO currently in the SourceText retrieved from Esprima, the method name is incorrect, so for now, use a regular replacement.
#pragma warning disable MA0009
            methodDef.Closure._sourceText = new Regex("function").Replace(methodDef.Closure.ToString(), methodDef.Key.AsString(), 1);
#pragma warning restore MA0009
=======
            // TODO currently in the SourceText retrieved from Esprima, the method name is incorrect, so for now, use a string replacement.
            var oldMethodName = methodDef.Closure.ToString(); 
            var index = oldMethodName.IndexOf("function", StringComparison.Ordinal);
            methodDef.Closure._sourceText = index > -1 ? oldMethodName.Remove(index, "function".Length).Insert(index, methodDef.Key.ToString()) : oldMethodName;
>>>>>>> cacfc00f
            return DefineMethodProperty(obj, methodDef.Key, methodDef.Closure, enumerable);
        }

        var getter = method.Kind == PropertyKind.Get;

        var definition = new JintFunctionDefinition(function);
        var intrinsics = engine.Realm.Intrinsics;

        var value = method.TryGetKey(engine);
        var propKey = TypeConverter.ToPropertyKey(value);
        var env = engine.ExecutionContext.LexicalEnvironment;
        var privateEnv = engine.ExecutionContext.PrivateEnvironment;

        if (function.Generator)
        {
            var closure = intrinsics.Function.OrdinaryFunctionCreate(intrinsics.GeneratorFunction.PrototypeObject, definition, definition.ThisMode, env, privateEnv);
            closure.MakeMethod(obj);
            closure.SetFunctionName(propKey);
            var prototype = ObjectInstance.OrdinaryObjectCreate(engine, intrinsics.GeneratorFunction.PrototypeObject.PrototypeObject);
            closure.DefinePropertyOrThrow(CommonProperties.Prototype, new PropertyDescriptor(prototype, PropertyFlag.Writable));
            return DefineMethodProperty(obj, propKey, closure, enumerable);
        }
        else
        {
            var closure = intrinsics.Function.OrdinaryFunctionCreate(intrinsics.Function.PrototypeObject, definition, definition.ThisMode, env, privateEnv);
            closure.MakeMethod(obj);
            closure.SetFunctionName(propKey, getter ? "get" : "set");

            if (method.Key is PrivateIdentifier privateIdentifier)
            {
                return new PrivateElement
                {
                    Key = privateEnv!.Names[privateIdentifier],
                    Kind = PrivateElementKind.Accessor,
                    Get = getter ? closure : null,
                    Set = !getter ? closure : null
                };
            }

            var propDesc = new GetSetPropertyDescriptor(
                getter ? closure : null,
                !getter ? closure : null,
                PropertyFlag.Configurable);

            obj.DefinePropertyOrThrow(propKey, propDesc);
        }

        return null;
    }

    /// <summary>
    /// https://tc39.es/ecma262/#sec-definemethodproperty
    /// </summary>
    private static PrivateElement? DefineMethodProperty(ObjectInstance homeObject, JsValue key, ScriptFunction closure, bool enumerable)
    {
        if (key.IsPrivateName())
        {
            return new PrivateElement { Key = (PrivateName) key, Kind = PrivateElementKind.Method, Value = closure };
        }

        var desc = new PropertyDescriptor(closure, enumerable ? PropertyFlag.ConfigurableEnumerableWritable : PropertyFlag.NonEnumerable);
        homeObject.DefinePropertyOrThrow(key, desc);
        return null;
    }
}<|MERGE_RESOLUTION|>--- conflicted
+++ resolved
@@ -364,17 +364,12 @@
         {
             var methodDef = method.DefineMethod(obj);
             methodDef.Closure.SetFunctionName(methodDef.Key);
-<<<<<<< HEAD
-            // TODO currently in the SourceText retrieved from Esprima, the method name is incorrect, so for now, use a regular replacement.
-#pragma warning disable MA0009
-            methodDef.Closure._sourceText = new Regex("function").Replace(methodDef.Closure.ToString(), methodDef.Key.AsString(), 1);
-#pragma warning restore MA0009
-=======
+
             // TODO currently in the SourceText retrieved from Esprima, the method name is incorrect, so for now, use a string replacement.
             var oldMethodName = methodDef.Closure.ToString(); 
             var index = oldMethodName.IndexOf("function", StringComparison.Ordinal);
             methodDef.Closure._sourceText = index > -1 ? oldMethodName.Remove(index, "function".Length).Insert(index, methodDef.Key.ToString()) : oldMethodName;
->>>>>>> cacfc00f
+
             return DefineMethodProperty(obj, methodDef.Key, methodDef.Closure, enumerable);
         }
 

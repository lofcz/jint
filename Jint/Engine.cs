﻿using System;
using System.Collections.Generic;
using System.Linq;
using Jint.Native;
using Jint.Native.Argument;
using Jint.Native.Array;
using Jint.Native.Boolean;
using Jint.Native.Date;
using Jint.Native.Error;
using Jint.Native.Function;
using Jint.Native.Global;
using Jint.Native.Json;
using Jint.Native.Math;
using Jint.Native.Number;
using Jint.Native.Object;
using Jint.Native.RegExp;
using Jint.Native.String;
using Jint.Parser;
using Jint.Parser.Ast;
using Jint.Runtime;
using Jint.Runtime.Descriptors;
using Jint.Runtime.Environments;
using Jint.Runtime.Interop;
using Jint.Runtime.References;

namespace Jint
{
    public class Engine
    {
        private readonly ExpressionInterpreter _expressions;
        private readonly StatementInterpreter _statements;
        private readonly Stack<ExecutionContext> _executionContexts;
        private JsValue _completionValue = JsValue.Undefined;
        private int _statementsCount;
<<<<<<< HEAD
        private long _timeoutTicks;
        private SyntaxNode _lastSyntaxNode = null;
=======
        public ITypeConverter ClrTypeConverter;
>>>>>>> af1d2e62

        // cache of types used when resolving CLR type names
        internal Dictionary<string, Type> TypeCache = new Dictionary<string, Type>(); 

        public Engine() : this(null)
        {
        }

        public Engine(Action<Options> options)
        {
            _executionContexts = new Stack<ExecutionContext>();

            Global = GlobalObject.CreateGlobalObject(this);

            Object = ObjectConstructor.CreateObjectConstructor(this);
            Function = FunctionConstructor.CreateFunctionConstructor(this);

            Array = ArrayConstructor.CreateArrayConstructor(this);
            String = StringConstructor.CreateStringConstructor(this);
            RegExp = RegExpConstructor.CreateRegExpConstructor(this);
            Number = NumberConstructor.CreateNumberConstructor(this);
            Boolean = BooleanConstructor.CreateBooleanConstructor(this);
            Date = DateConstructor.CreateDateConstructor(this);
            Math = MathInstance.CreateMathObject(this);
            Json = JsonInstance.CreateJsonObject(this);

            Error = ErrorConstructor.CreateErrorConstructor(this, "Error");
            EvalError = ErrorConstructor.CreateErrorConstructor(this, "EvalError");
            RangeError = ErrorConstructor.CreateErrorConstructor(this, "RangeError");
            ReferenceError = ErrorConstructor.CreateErrorConstructor(this, "ReferenceError");
            SyntaxError = ErrorConstructor.CreateErrorConstructor(this, "SyntaxError");
            TypeError = ErrorConstructor.CreateErrorConstructor(this, "TypeError");
            UriError = ErrorConstructor.CreateErrorConstructor(this, "URIError");

            // Because the properties might need some of the built-in object
            // their configuration is delayed to a later step

            Global.Configure();

            Object.Configure();
            Object.PrototypeObject.Configure();

            Function.Configure();
            Function.PrototypeObject.Configure();

            Array.Configure();
            Array.PrototypeObject.Configure();

            String.Configure();
            String.PrototypeObject.Configure();

            RegExp.Configure();
            RegExp.PrototypeObject.Configure();

            Number.Configure();
            Number.PrototypeObject.Configure();

            Boolean.Configure();
            Boolean.PrototypeObject.Configure();

            Date.Configure();
            Date.PrototypeObject.Configure();

            Math.Configure();
            Json.Configure();

            Error.Configure();
            Error.PrototypeObject.Configure();

            // create the global environment http://www.ecma-international.org/ecma-262/5.1/#sec-10.2.3
            GlobalEnvironment = LexicalEnvironment.NewObjectEnvironment(this, Global, null, false);
            
            // create the global execution context http://www.ecma-international.org/ecma-262/5.1/#sec-10.4.1.1
            EnterExecutionContext(GlobalEnvironment, GlobalEnvironment, Global);

            Options = new Options();

            if (options != null)
            {
                options(Options);
            }

            Eval = new EvalFunctionInstance(this, new string[0], LexicalEnvironment.NewDeclarativeEnvironment(this, ExecutionContext.LexicalEnvironment), StrictModeScope.IsStrictModeCode);
            Global.FastAddProperty("eval", Eval, true, false, true);

            _statements = new StatementInterpreter(this);
            _expressions = new ExpressionInterpreter(this);

            if (Options.IsClrAllowed())
            {
                Global.FastAddProperty("System", new NamespaceReference(this, "System"), false, false, false);
                Global.FastAddProperty("importNamespace", new ClrFunctionInstance(this, (thisObj, arguments) =>
                {
                    return new NamespaceReference(this, TypeConverter.ToString(arguments.At(0)));
                }), false, false, false);
            }

            ClrTypeConverter = new DefaultTypeConverter(this);
        }

        public LexicalEnvironment GlobalEnvironment;

        public GlobalObject Global { get; private set; }
        public ObjectConstructor Object { get; private set; }
        public FunctionConstructor Function { get; private set; }
        public ArrayConstructor Array { get; private set; }
        public StringConstructor String { get; private set; }
        public RegExpConstructor RegExp { get; private set; }
        public BooleanConstructor Boolean { get; private set; }
        public NumberConstructor Number { get; private set; }
        public DateConstructor Date { get; private set; }
        public MathInstance Math { get; private set; }
        public JsonInstance Json { get; private set; }
        public EvalFunctionInstance Eval { get; private set; }

        public ErrorConstructor Error { get; private set; }
        public ErrorConstructor EvalError { get; private set; }
        public ErrorConstructor SyntaxError { get; private set; }
        public ErrorConstructor TypeError { get; private set; }
        public ErrorConstructor RangeError { get; private set; }
        public ErrorConstructor ReferenceError { get; private set; }
        public ErrorConstructor UriError { get; private set; }

        public ExecutionContext ExecutionContext { get { return _executionContexts.Peek(); } }

        internal Options Options { get; private set; }

        public ExecutionContext EnterExecutionContext(LexicalEnvironment lexicalEnvironment, LexicalEnvironment variableEnvironment, JsValue thisBinding)
        {
            var executionContext = new ExecutionContext
                {
                    LexicalEnvironment = lexicalEnvironment,
                    VariableEnvironment = variableEnvironment,
                    ThisBinding = thisBinding
                };
            _executionContexts.Push(executionContext);

            return executionContext;
        }

        public Engine SetValue(string name, Delegate value)
        {
            Global.FastAddProperty(name, new DelegateWrapper(this, value), true, false, true);
            return this;
        }

        public Engine SetValue(string name, string value)
        {
            return SetValue(name, new JsValue(value));
        }

        public Engine SetValue(string name, double value)
        {
            return SetValue(name, new JsValue(value));
        }

        public Engine SetValue(string name, bool value)
        {
            return SetValue(name, new JsValue(value));
        }

        public Engine SetValue(string name, JsValue value)
        {
            Global.Put(name, value, false);
            return this;
        }

        public Engine SetValue(string name, Object obj)
        {
            return SetValue(name, JsValue.FromObject(this, obj));
        }

        public void LeaveExecutionContext()
        {
            _executionContexts.Pop();
        }

        /// <summary>
        /// Initializes the statements count
        /// </summary>
        public void ResetStatementsCount()
        {
            _statementsCount = 0;
        }

        public void ResetTimeoutTicks()
        {
            var timeoutIntervalTicks = Options.GetTimeoutInterval().Ticks;
            _timeoutTicks = timeoutIntervalTicks > 0 ? DateTime.UtcNow.Ticks + timeoutIntervalTicks : 0;
        }

        public Engine Execute(string source)
        {
            var parser = new JavaScriptParser();
            return Execute(parser.Parse(source));
        }

        public Engine Execute(string source, ParserOptions parserOptions)
        {
            var parser = new JavaScriptParser();
            return Execute(parser.Parse(source, parserOptions));
        }

        public Engine Execute(Program program)
        {
            ResetStatementsCount();
            ResetTimeoutTicks();
            ResetLastStatement();

            using (new StrictModeScope(Options.IsStrict() || program.Strict))
            {
                DeclarationBindingInstantiation(DeclarationBindingType.GlobalCode, program.FunctionDeclarations, program.VariableDeclarations, null, null);

                var result = _statements.ExecuteProgram(program);
                if (result.Type == Completion.Throw)
                {
                    throw new JavaScriptException(result.GetValueOrDefault());
                }

                _completionValue = result.GetValueOrDefault();
            }

            return this;
        }

        private void ResetLastStatement()
        {
            _lastSyntaxNode = null;
        }

        /// <summary>
        /// Gets the last evaluated statement completion value
        /// </summary>
        public JsValue GetCompletionValue()
        {
            return _completionValue;
        }

        public Completion ExecuteStatement(Statement statement)
        {
            var maxStatements = Options.GetMaxStatements();
            if (maxStatements > 0 && _statementsCount++ > maxStatements)
            {
                throw new StatementsCountOverflowException();
            }

            if (_timeoutTicks > 0 && _timeoutTicks < DateTime.UtcNow.Ticks)
            {
                throw new TimeoutException();
            }

            _lastSyntaxNode = statement;

            switch (statement.Type)
            {
                case SyntaxNodes.BlockStatement:
                    return _statements.ExecuteBlockStatement(statement.As<BlockStatement>());
                    
                case SyntaxNodes.BreakStatement:
                    return _statements.ExecuteBreakStatement(statement.As<BreakStatement>());
                    
                case SyntaxNodes.ContinueStatement:
                    return _statements.ExecuteContinueStatement(statement.As<ContinueStatement>());
                    
                case SyntaxNodes.DoWhileStatement:
                    return _statements.ExecuteDoWhileStatement(statement.As<DoWhileStatement>());
                    
                case SyntaxNodes.DebuggerStatement:
                    return _statements.ExecuteDebuggerStatement(statement.As<DebuggerStatement>());
                    
                case SyntaxNodes.EmptyStatement:
                    return _statements.ExecuteEmptyStatement(statement.As<EmptyStatement>());
                    
                case SyntaxNodes.ExpressionStatement:
                    return _statements.ExecuteExpressionStatement(statement.As<ExpressionStatement>());

                case SyntaxNodes.ForStatement:
                    return _statements.ExecuteForStatement(statement.As<ForStatement>());
                    
                case SyntaxNodes.ForInStatement:
                    return _statements.ExecuteForInStatement(statement.As<ForInStatement>());

                case SyntaxNodes.FunctionDeclaration:
                    return new Completion(Completion.Normal, null, null);
                    
                case SyntaxNodes.IfStatement:
                    return _statements.ExecuteIfStatement(statement.As<IfStatement>());
                    
                case SyntaxNodes.LabeledStatement:
                    return _statements.ExecuteLabelledStatement(statement.As<LabelledStatement>());

                case SyntaxNodes.ReturnStatement:
                    return _statements.ExecuteReturnStatement(statement.As<ReturnStatement>());
                    
                case SyntaxNodes.SwitchStatement:
                    return _statements.ExecuteSwitchStatement(statement.As<SwitchStatement>());
                    
                case SyntaxNodes.ThrowStatement:
                    return _statements.ExecuteThrowStatement(statement.As<ThrowStatement>());

                case SyntaxNodes.TryStatement:
                    return _statements.ExecuteTryStatement(statement.As<TryStatement>());
                    
                case SyntaxNodes.VariableDeclaration:
                    return _statements.ExecuteVariableDeclaration(statement.As<VariableDeclaration>());
                    
                case SyntaxNodes.WhileStatement:
                    return _statements.ExecuteWhileStatement(statement.As<WhileStatement>());
                    
                case SyntaxNodes.WithStatement:
                    return _statements.ExecuteWithStatement(statement.As<WithStatement>());

                case SyntaxNodes.Program:
                    return _statements.ExecuteProgram(statement.As<Program>());
                    
                default:
                    throw new ArgumentOutOfRangeException();
            }
        }

        public object EvaluateExpression(Expression expression)
        {
            _lastSyntaxNode = expression;

            switch (expression.Type)
            {
                case SyntaxNodes.AssignmentExpression:
                    return _expressions.EvaluateAssignmentExpression(expression.As<AssignmentExpression>());

                case SyntaxNodes.ArrayExpression:
                    return _expressions.EvaluateArrayExpression(expression.As<ArrayExpression>());

                case SyntaxNodes.BinaryExpression:
                    return _expressions.EvaluateBinaryExpression(expression.As<BinaryExpression>());

                case SyntaxNodes.CallExpression:
                    return _expressions.EvaluateCallExpression(expression.As<CallExpression>());

                case SyntaxNodes.ConditionalExpression:
                    return _expressions.EvaluateConditionalExpression(expression.As<ConditionalExpression>());

                case SyntaxNodes.FunctionExpression:
                    return _expressions.EvaluateFunctionExpression(expression.As<FunctionExpression>());

                case SyntaxNodes.Identifier:
                    return _expressions.EvaluateIdentifier(expression.As<Identifier>());

                case SyntaxNodes.Literal:
                    return _expressions.EvaluateLiteral(expression.As<Literal>());

                case SyntaxNodes.RegularExpressionLiteral:
                    return _expressions.EvaluateLiteral(expression.As<Literal>());

                case SyntaxNodes.LogicalExpression:
                    return _expressions.EvaluateLogicalExpression(expression.As<LogicalExpression>());

                case SyntaxNodes.MemberExpression:
                    return _expressions.EvaluateMemberExpression(expression.As<MemberExpression>());

                case SyntaxNodes.NewExpression:
                    return _expressions.EvaluateNewExpression(expression.As<NewExpression>());

                case SyntaxNodes.ObjectExpression:
                    return _expressions.EvaluateObjectExpression(expression.As<ObjectExpression>());

                case SyntaxNodes.SequenceExpression:
                    return _expressions.EvaluateSequenceExpression(expression.As<SequenceExpression>());

                case SyntaxNodes.ThisExpression:
                    return _expressions.EvaluateThisExpression(expression.As<ThisExpression>());

                case SyntaxNodes.UpdateExpression:
                    return _expressions.EvaluateUpdateExpression(expression.As<UpdateExpression>());

                case SyntaxNodes.UnaryExpression:
                    return _expressions.EvaluateUnaryExpression(expression.As<UnaryExpression>());

                default:
                    throw new ArgumentOutOfRangeException();
            }
        }

        /// <summary>
        /// http://www.ecma-international.org/ecma-262/5.1/#sec-8.7.1
        /// </summary>
        /// <param name="value"></param>
        /// <returns></returns>
        public JsValue GetValue(object value)
        {
            var reference = value as Reference;

            if (reference == null)
            {
                var completion = value as Completion;

                if (completion != null)
                {
                    return GetValue(completion.Value);
                }

                return (JsValue)value;
            }

            if (reference.IsUnresolvableReference())
            {
                throw new JavaScriptException(ReferenceError, reference.GetReferencedName() + " is not defined");
            }

            var baseValue = reference.GetBase();

            if (reference.IsPropertyReference())
            {
                if (reference.HasPrimitiveBase() == false)
                {
                    var o = TypeConverter.ToObject(this, baseValue);
                    return o.Get(reference.GetReferencedName());
                }
                else
                {
                    var o = TypeConverter.ToObject(this, baseValue);
                    var desc = o.GetProperty(reference.GetReferencedName());
                    if (desc == PropertyDescriptor.Undefined)
                    {
                        return JsValue.Undefined;
                    }
                    
                    if (desc.IsDataDescriptor())
                    {
                        return desc.Value.Value;
                    }

                    var getter = desc.Get.Value;
                    if (getter == Undefined.Instance)
                    {
                        return Undefined.Instance;
                    }

                    var callable = (ICallable)getter.AsObject();
                    return callable.Call(baseValue, Arguments.Empty);
                }
            }
            else
            {
                var record = baseValue.As<EnvironmentRecord>();

                if (record == null)
                {
                    throw new ArgumentException();
                }

                return record.GetBindingValue(reference.GetReferencedName(), reference.IsStrict());    
            }
        }

        /// <summary>
        /// http://www.ecma-international.org/ecma-262/5.1/#sec-8.7.2
        /// </summary>
        /// <param name="reference"></param>
        /// <param name="value"></param>
        public void PutValue(Reference reference, JsValue value)
        {
            if (reference.IsUnresolvableReference())
            {
                if (reference.IsStrict())
                {
                    throw new JavaScriptException(ReferenceError);
                }

                Global.Put(reference.GetReferencedName(), value, false);
            }
            else if (reference.IsPropertyReference())
            {
                var baseValue = reference.GetBase();
                if (!reference.HasPrimitiveBase())
                {
                    baseValue.AsObject().Put(reference.GetReferencedName(), value, reference.IsStrict());
                }
                else
                {
                    PutPrimitiveBase(baseValue, reference.GetReferencedName(), value, reference.IsStrict());
                }
            }
            else
            {
                var baseValue = reference.GetBase();
                var record = baseValue.As<EnvironmentRecord>();

                if (record == null)
                {
                    throw new ArgumentNullException();
                }

                record.SetMutableBinding(reference.GetReferencedName(), value, reference.IsStrict());
            }
        }

        /// <summary>
        /// Used by PutValue when the reference has a primitive base value
        /// </summary>
        /// <param name="b"></param>
        /// <param name="name"></param>
        /// <param name="value"></param>
        /// <param name="throwOnError"></param>
        public void PutPrimitiveBase(JsValue b, string name, JsValue value, bool throwOnError)
        {
            var o = TypeConverter.ToObject(this, b);
            if (!o.CanPut(name))
            {
                if (throwOnError)
                {
                    throw new JavaScriptException(TypeError);
                }

                return;
            }

            var ownDesc = o.GetOwnProperty(name);

            if (ownDesc.IsDataDescriptor())
            {
                if (throwOnError)
                {
                    throw new JavaScriptException(TypeError);
                }

                return;
            }

            var desc = o.GetProperty(name);

            if (desc.IsAccessorDescriptor())
            {
                var setter = (ICallable)desc.Set.Value.AsObject();
                setter.Call(b, new[] { value });
            }
            else
            {
                if (throwOnError)
                {
                    throw new JavaScriptException(TypeError);
                }
            }
        }

        /// <summary>
        /// Invoke the current value as function.
        /// </summary>
        /// <param name="propertyName">The arguments of the function call.</param>
        /// <returns>The value returned by the function call.</returns>
        public JsValue Invoke(string propertyName, params object[] arguments)
        {
            return Invoke(propertyName, null, arguments);
        }

        /// <summary>
        /// Invoke the current value as function.
        /// </summary>
        /// <param name="propertyName">The name of the function to call.</param>
        /// <param name="thisObj">The this value inside the function call.</param>
        /// <param name="arguments">The arguments of the function call.</param>
        /// <returns>The value returned by the function call.</returns>
        public JsValue Invoke(string propertyName, object thisObj, object[] arguments)
        {
            var value = GetValue(propertyName);
            var callable = value.TryCast<ICallable>();

            if (callable == null)
            {
                throw new ArgumentException("Can only invoke functions");
            }

            return callable.Call(JsValue.FromObject(this, thisObj), arguments.Select(x => JsValue.FromObject(this, x)).ToArray());
        }

        /// <summary>
        /// Gets a named value from the Global scope.
        /// </summary>
        /// <param name="propertyName">The name of the property to return.</param>
        public JsValue GetValue(string propertyName)
        {
            return GetValue(Global, propertyName);
        }

        /// <summary>
        /// Gets the last evaluated <see cref="SyntaxNode"/>.
        /// </summary>
        public SyntaxNode GetLastSyntaxNode()
        {
            return _lastSyntaxNode;
        }

        /// <summary>
        /// Gets a named value from the specified scope.
        /// </summary>
        /// <param name="scope">The scope to get the property from.</param>
        /// <param name="propertyName">The name of the property to return.</param>
        public JsValue GetValue(JsValue scope, string propertyName)
        {
            if (System.String.IsNullOrEmpty(propertyName))
            {
                throw new ArgumentException("propertyName");
            }

            var reference = new Reference(scope, propertyName, Options.IsStrict());

            return GetValue(reference);
        }

        //  http://www.ecma-international.org/ecma-262/5.1/#sec-10.5
        public void DeclarationBindingInstantiation(DeclarationBindingType declarationBindingType, IList<FunctionDeclaration> functionDeclarations, IList<VariableDeclaration> variableDeclarations, FunctionInstance functionInstance, JsValue[] arguments)
        {
            var env = ExecutionContext.VariableEnvironment.Record;
            bool configurableBindings = declarationBindingType == DeclarationBindingType.EvalCode;
            var strict = StrictModeScope.IsStrictModeCode;

            if (declarationBindingType == DeclarationBindingType.FunctionCode)
            {
                var argCount = arguments.Length;
                var n = 0;
                foreach (var argName in functionInstance.FormalParameters)
                {
                    n++;
                    var v = n > argCount ? Undefined.Instance : arguments[n - 1];
                    var argAlreadyDeclared = env.HasBinding(argName);
                    if (!argAlreadyDeclared)
                    {
                        env.CreateMutableBinding(argName);
                    }

                    env.SetMutableBinding(argName, v, strict);
                }
            }

            foreach (var f in functionDeclarations)
            {
                var fn = f.Id.Name;
                var fo = Function.CreateFunctionObject(f);
                var funcAlreadyDeclared = env.HasBinding(fn);
                if (!funcAlreadyDeclared)
                {
                    env.CreateMutableBinding(fn, configurableBindings);
                }
                else
                {
                    if (env == GlobalEnvironment.Record)
                    {
                        var go = Global;
                        var existingProp = go.GetProperty(fn);
                        if (existingProp.Configurable.Value.AsBoolean())
                        {
                            go.DefineOwnProperty(fn,
                                                 new PropertyDescriptor(
                                                     value: Undefined.Instance,
                                                     writable: true,
                                                     enumerable: true,
                                                     configurable: configurableBindings
                                                     ), true);
                        }
                        else
                        {
                            if (existingProp.IsAccessorDescriptor() || (!existingProp.Enumerable.Value.AsBoolean()))
                            {
                                throw new JavaScriptException(TypeError);
                            }
                        }
                    }
                }

                env.SetMutableBinding(fn, fo, strict);
            }

            var argumentsAlreadyDeclared = env.HasBinding("arguments");

            if (declarationBindingType == DeclarationBindingType.FunctionCode && !argumentsAlreadyDeclared)
            {
                var argsObj = ArgumentsInstance.CreateArgumentsObject(this, functionInstance, functionInstance.FormalParameters, arguments, env, strict);

                if (strict)
                {
                    var declEnv = env as DeclarativeEnvironmentRecord;

                    if (declEnv == null)
                    {
                        throw new ArgumentException();
                    }

                    declEnv.CreateImmutableBinding("arguments");
                    declEnv.InitializeImmutableBinding("arguments", argsObj);
                }
                else
                {
                    env.CreateMutableBinding("arguments");
                    env.SetMutableBinding("arguments", argsObj, false);
                }
            }

            // process all variable declarations in the current parser scope
            foreach (var d in variableDeclarations.SelectMany(x => x.Declarations))
            {
                var dn = d.Id.Name;
                var varAlreadyDeclared = env.HasBinding(dn);
                if (!varAlreadyDeclared)
                {
                    env.CreateMutableBinding(dn, configurableBindings);
                    env.SetMutableBinding(dn, Undefined.Instance, strict);
                }
            }
        }
    }
}<|MERGE_RESOLUTION|>--- conflicted
+++ resolved
@@ -32,12 +32,10 @@
         private readonly Stack<ExecutionContext> _executionContexts;
         private JsValue _completionValue = JsValue.Undefined;
         private int _statementsCount;
-<<<<<<< HEAD
         private long _timeoutTicks;
         private SyntaxNode _lastSyntaxNode = null;
-=======
+        
         public ITypeConverter ClrTypeConverter;
->>>>>>> af1d2e62
 
         // cache of types used when resolving CLR type names
         internal Dictionary<string, Type> TypeCache = new Dictionary<string, Type>(); 
